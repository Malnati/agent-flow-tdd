--- conflicted
+++ resolved
@@ -50,57 +50,8 @@
         ModelDownloader.verify_and_download_models()
 
 # Dependências principais
-<<<<<<< HEAD
+
 install_requires = []
-=======
-install_requires = [
-    "typer>=0.9.0",
-    "rich>=13.7.0",
-    "openai>=1.12.0",
-    "openrouter>=1.0.0",
-    "google-generativeai>=0.8.0",
-    "python-dotenv>=1.0.0",
-    "pydantic>=2.6.0",
-    "requests>=2.31.0",
-    "tenacity>=8.2.0",
-    "cachetools>=5.3.0",
-    "anthropic>=0.18.0",
-    "PyYAML>=6.0.1",
-    "llama-cpp-python>=0.2.10",
-    "textual>=0.44.0",
-]
-
-# Dependências de desenvolvimento
-dev_requires = [
-    "pytest>=8.0.0",
-    "pytest-cov>=4.1.0",
-    "pytest-mock>=3.12.0",
-    "black>=23.0.0",
-    "isort>=5.12.0",
-    "flake8>=6.1.0",
-    "mypy>=1.5.0",
-    "autoflake>=2.2.0",
-    "build>=1.0.3",
-    "twine>=4.0.2",
-]
-
-# Dependências para documentação
-docs_requires = [
-    "mkdocs>=1.5.0",
-    "mkdocs-material>=9.5.0",
-    "mkdocstrings>=0.24.0",
-    "mkdocstrings-python>=1.7.0",
-    "mkdocs-gen-files>=0.5.0",
-    "mkdocs-literate-nav>=0.6.0",
-]
-
-# Dependências opcionais para modelos mais avançados
-ml_requires = [
-    "transformers>=4.34.0",
-    "torch>=2.0.0",
-    "accelerate>=0.20.0",
-]
->>>>>>> 32c2177c
 
 # Lê a versão do arquivo .version.json
 with open('.version.json', 'r', encoding='utf-8') as f:
