--- conflicted
+++ resolved
@@ -1,10 +1,6 @@
 # Makefile para o projeto prompt-tdd
 
-<<<<<<< HEAD
 .PHONY: help install test run clean autoflake dev db-init db-clean db-backup logs test-e2e publish download-model docs-serve docs-build docs-deploy docs-generate
-=======
-.PHONY: help install test run clean autoflake dev db-init db-clean db-backup logs test-e2e publish download-model
->>>>>>> 2f766214
 
 # Configuração do ambiente virtual
 VENV = .venv
@@ -31,15 +27,12 @@
 	@echo "  make clean        - Remove arquivos temporários"
 	@echo "  make dev          - Executa em modo desenvolvimento"
 	@echo "  make download-model - Baixa o modelo TinyLLaMA"
-<<<<<<< HEAD
 	@echo ""
 	@echo "Documentação:"
 	@echo "  make docs-serve   - Inicia servidor local da documentação"
 	@echo "  make docs-build   - Gera documentação estática"
 	@echo "  make docs-deploy  - Faz deploy da documentação"
 	@echo "  make docs-generate - Gera documentação via IA"
-=======
->>>>>>> 2f766214
 	@echo ""
 	@echo "Qualidade:"
 	@echo "  make test       - Executa testes unitários"
@@ -65,11 +58,7 @@
 install:
 	@echo "🔧 Instalando dependências..."
 	python -m venv $(VENV)
-<<<<<<< HEAD
 	$(PIP) install -e ".[dev,docs]"
-=======
-	$(PIP) install -e ".[dev]"
->>>>>>> 2f766214
 	@make download-model || exit 1
 	@echo "✅ Instalação concluída!"
 
@@ -204,7 +193,6 @@
 			exit 1; \
 		fi; \
 		echo "✅ Download concluído em $(MODEL_DIR)/$(MODEL_NAME)"; \
-<<<<<<< HEAD
 	fi 
 
 # Comandos de documentação
@@ -224,7 +212,4 @@
 	@echo "🤖 Gerando documentação via IA..."
 	@mkdir -p docs
 	@python src/scripts/generate_docs.py
-	@echo "✅ Documentação gerada!" 
-=======
-	fi 
->>>>>>> 2f766214
+	@echo "✅ Documentação gerada!" 