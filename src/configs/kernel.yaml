--- conflicted
+++ resolved
@@ -33,43 +33,28 @@
       model_path: "./models/gpt-3.5-turbo.gguf"
       dir: "./models/openai"
       remote: true
-<<<<<<< HEAD
       key_name: "openai_key"
       n_ctx: 2048
       n_threads: 4
       model: gpt-3.5-turbo
       api_url: "https://api.openai.com/v1/models/gpt-3.5-turbo"
-=======
-      n_ctx: 2048
-      n_threads: 4
-      model: gpt-3.5-turbo
-      url: "https://api.openai.com/v1/models/gpt-3.5-turbo"
->>>>>>> 49a5a016
 
     - name: openai-gpt-4                          # Provedor OpenAI via API oficial
       prefix_pattern: gpt-4
       model_path: "./models/gpt-4.gguf"
       dir: "./models/openai"
       remote: true
-<<<<<<< HEAD
       key_name: "openai_key"
       n_ctx: 2048
       n_threads: 4
       model: gpt-4
       api_url: "https://api.openai.com/v1/models/gpt-4"
-=======
-      n_ctx: 2048
-      n_threads: 4
-      model: gpt-4
-      url: "https://api.openai.com/v1/models/gpt-4"
->>>>>>> 49a5a016
 
     - name: openrouter-meta-llama-3-8b                      # Provedor OpenRouter via API
       prefix_pattern: meta-llama/llama-3-8b
       model_path: "./models/meta-llama-3-8b.gguf"
       dir: "./models/openrouter"
       remote: true
-<<<<<<< HEAD
       key_name: "openrouter_key"
       api_url: "https://openrouter.ai/api/v1/models/meta-llama/llama-3-8b"
       n_ctx: 2048
@@ -110,43 +95,6 @@
       model: claude-3-opus-20240229
       api_url: "https://anthropic.api/models/claude-3-opus-20240229"
 
-=======
-      n_ctx: 2048
-      n_threads: 4
-      model: meta-llama-3-8b
-      url: "https://openrouter.ai/api/v1/models/meta-llama/llama-3-8b"
-
-    - name: openrouter-deepseek-coder-7b-instruct-q4                      # Provedor OpenRouter via API
-      prefix_pattern: deepseek-coder:7b-instruct-q4
-      model_path: "./models/deepseek-coder-7b-instruct-q4.gguf"
-      dir: "./models/openrouter"
-      remote: true
-      n_ctx: 2048
-      n_threads: 4
-      model: deepseek-coder-7b-instruct-q4
-      url: "https://openrouter.ai/api/v1/models/deepseek-coder:7b-instruct-q4"
-
-    - name: gemini-pro                          # Provedor Gemini
-      prefix_pattern: gemini-pro
-      model_path: "./models/gemini-pro.gguf"
-      dir: "./models/gemini"
-      remote: true
-      n_ctx: 2048
-      n_threads: 4
-      model: gemini-pro
-      url: "https://gemini.api/models/gemini-pro"
-
-    - name: anthropic-claude-3-opus-20240229                       # Provedor Anthropic
-      prefix_pattern: claude-3-opus-20240229
-      model_path: "./models/claude-3-opus-20240229.gguf"
-      dir: "./models/anthropic"
-      remote: true
-      n_ctx: 2048
-      n_threads: 4
-      model: claude-3-opus-20240229
-      url: "https://anthropic.api/models/claude-3-opus-20240229"
-
->>>>>>> 49a5a016
     - name: tinyllama-1.1b                       # Provedor TinyLlama
       prefix_pattern: tinyllama-1.1b
       model_path: "./models/tinyllama-1.1b.gguf"
@@ -155,11 +103,7 @@
       n_ctx: 2048
       n_threads: 4
       model: tinyllama-1.1b
-<<<<<<< HEAD
       download_url: "https://huggingface.co/TheBloke/TinyLlama-1.1B-Chat-v1.0-GGUF/resolve/main/tinyllama-1.1b-chat-v1.0.Q4_K_M.gguf"
-=======
-      url: "https://huggingface.co/TheBloke/TinyLlama-1.1B-Chat-v1.0-GGUF/resolve/main/tinyllama-1.1b-chat-v1.0.Q4_K_M.gguf"
->>>>>>> 49a5a016
 
     - name: phi1                            # Modelo local executado via llama.cpp
       prefix_pattern: phi-1
@@ -169,11 +113,7 @@
       n_ctx: 2048
       n_threads: 4
       model: phi-1
-<<<<<<< HEAD
       download_url: "https://huggingface.co/professorf/phi-1-gguf/resolve/main/phi-1-f16.gguf"
-=======
-      url: "https://huggingface.co/professorf/phi-1-gguf/resolve/main/phi-1-f16.gguf"
->>>>>>> 49a5a016
 
     - name: deepseek-local-coder                  # Provedor DeepSeek local
       prefix_pattern: deepseek-local-coder
@@ -183,11 +123,7 @@
       n_ctx: 2048
       n_threads: 4
       model: deepseek-local-coder
-<<<<<<< HEAD
       download_url: "https://huggingface.co/TheBloke/deepseek-coder-6.7B-instruct-GGUF/resolve/main/deepseek-coder-6.7b-instruct.Q4_K_M.gguf"
-=======
-      url: "https://huggingface.co/TheBloke/deepseek-coder-6.7B-instruct-GGUF/resolve/main/deepseek-coder-6.7b-instruct.Q4_K_M.gguf"
->>>>>>> 49a5a016
 
     - name: deepseek-coder-awq                  # Provedor DeepSeek local
       prefix_pattern: deepseek-coder-awq
@@ -197,11 +133,7 @@
       n_ctx: 2048
       n_threads: 4
       model: deepseek-coder-awq
-<<<<<<< HEAD
       download_url: "https://huggingface.co/TheBloke/deepseek-coder-6.7B-instruct-AWQ/tree/main"
-=======
-      url: "https://huggingface.co/TheBloke/deepseek-coder-6.7B-instruct-AWQ/tree/main"
->>>>>>> 49a5a016
 
     - name: phi3-mini                            # Modelo local executado via llama.cpp
       prefix_pattern: phi3-mini
@@ -211,11 +143,7 @@
       n_ctx: 2048
       n_threads: 4
       model: phi3-mini
-<<<<<<< HEAD
       download_url: "https://huggingface.co/microsoft/Phi-3-mini-4k-instruct-gguf/raw/main/Phi-3-mini-4k-instruct-q4.gguf"
-=======
-      url: "https://huggingface.co/microsoft/Phi-3-mini-4k-instruct-gguf/raw/main/Phi-3-mini-4k-instruct-q4.gguf"
->>>>>>> 49a5a016
 
     - name: phi3-mini-fp16                            # Modelo local executado via llama.cpp
       prefix_pattern: phi3-mini-fp16
@@ -225,8 +153,4 @@
       n_ctx: 2048
       n_threads: 4
       model: phi3-mini-fp16
-<<<<<<< HEAD
-      download_url: "https://huggingface.co/microsoft/Phi-3-mini-4k-instruct-gguf/raw/main/Phi-3-mini-4k-instruct-fp16.gguf"
-=======
-      url: "https://huggingface.co/microsoft/Phi-3-mini-4k-instruct-gguf/raw/main/Phi-3-mini-4k-instruct-fp16.gguf"
->>>>>>> 49a5a016
+      download_url: "https://huggingface.co/microsoft/Phi-3-mini-4k-instruct-gguf/raw/main/Phi-3-mini-4k-instruct-fp16.gguf"