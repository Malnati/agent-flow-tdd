--- conflicted
+++ resolved
@@ -971,22 +971,15 @@
             # Formata o prompt para DeepSeek Coder
             full_prompt = ""
             if system:
-<<<<<<< HEAD
                 full_prompt += f" \n{system}\n Arbitro \n"
-=======
-                full_prompt += f"<s>\n{system}\n</s>\n"
->>>>>>> 32c2177c
+
             full_prompt += f"<user>\n{prompt}\n</user>\n<assistant>\n"
             
             # Parâmetros para geração
             deepseek_config = self.registry.get_provider_config('deepseek_local')
             max_tokens = kwargs.get('max_tokens', self.max_tokens) or deepseek_config.get('default_max_tokens', 512)
             temperature = kwargs.get('temperature', self.temperature)
-<<<<<<< HEAD
             stop = ["</assistant>", "<user>", " ", "</user>", " Arbitro "]
-=======
-            stop = ["</assistant>", "<user>", "<s>", "</user>", "</s>"]
->>>>>>> 32c2177c
             
             # Usa apenas a API direta, que funciona em todas as versões
             response = self.deepseek_model(
